--- conflicted
+++ resolved
@@ -8,11 +8,7 @@
 
 setuptools.setup(
     name="cortex-serving-client",
-<<<<<<< HEAD
-    version="0.18.14",
-=======
     version="0.23.0",
->>>>>>> f6c3dbc0
     author="Vaclav Kosar, Antonin Hoskovec, Radek Bartyzal",
     author_email="vaclav.kosar@glami.cz, antonin.hoskovec@glami.cz, radek.bartyzal@glami.cz",
     description="Cortex.dev ML Serving Client for Python with garbage API collection.",
